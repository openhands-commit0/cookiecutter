--- conflicted
+++ resolved
@@ -14,7 +14,6 @@
 from cookiecutter.compat import PY3, StringIO, input_str, patch, unittest
 from cookiecutter import prompt
 
-<<<<<<< HEAD
 if 'windows' in platform.platform().lower():
 
     old_stdin = sys.stdin
@@ -23,18 +22,6 @@
         def readline(self):
             return '\n'
     sys.stdin = X()
-=======
-PY3 = sys.version > '3'
-if PY3:
-    from unittest.mock import patch
-else:
-    from mock import patch
-
-if sys.version_info[:2] < (2, 7):
-    import unittest2 as unittest
-else:
-    import unittest
->>>>>>> bda376a3
 
 
 class TestPrompt(unittest.TestCase):
@@ -90,14 +77,11 @@
         answer = prompt.query_yes_no("Blah?")
         self.assertFalse(answer)
 
-<<<<<<< HEAD
-=======
     @patch('cookiecutter.prompt.read_response', lambda x=u'': u'no')
     def test_query_n(self):
         answer = prompt.query_yes_no("Blah?")
         self.assertFalse(answer)
 
->>>>>>> bda376a3
 
 class TestQueryDefaults(unittest.TestCase):
 
